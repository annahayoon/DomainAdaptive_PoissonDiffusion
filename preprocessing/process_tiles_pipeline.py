--- conflicted
+++ resolved
@@ -1,10 +1,10 @@
 #!/usr/bin/env python3
 """
-Unified Tiles Pipeline with Domain-Specific Calibration
-Domain-specific physics-based calibration methods
+Final Working Unified Tiles Pipeline with Domain-Specific Calibration
+Bypasses problematic preprocessing and uses direct normalization
+Demonstrates domain-specific physics-based calibration methods
 """
 
-import io
 import json
 import logging
 import os
@@ -21,7 +21,9 @@
 
 # Import domain processors and tiling
 from domain_processors import create_processor
-from PIL import Image
+
+# Simple file-based processing - no Spark/Parquet/Delta Lake
+
 
 # Setup logging first
 logging.basicConfig(
@@ -55,20 +57,6 @@
         # Unified tile configuration
         self.tile_size = 256
         self.overlap_ratios = {
-<<<<<<< HEAD
-            "photography_sony": 0.09,  # ~9% overlap for Sony (1424×2128 → 6×9 = 54 tiles, overlap: 23×22px)
-            "photography_fuji": 0.023,  # ~2.3% overlap for Fuji (1008×1508 → 4×6 = 24 tiles, overlap: 6×6px)
-            "microscopy": 0.027,  # ~2.7% overlap for microscopy (1004×1004 → 4×4 = 16 tiles, overlap: 7×7px)
-            "astronomy": 0.095,  # ~9.5% overlap for astronomy (2116×2110 → 9×9 = 81 tiles, overlap: 24×25px)
-        }
-
-        self.sony_tile_config = {
-            "tile_size": 256,
-            "target_tiles": 54,  # 6×9 = 54 tiles
-            "target_grid": (6, 9),  # 6 rows, 9 columns
-        }
-
-=======
             "photography": 0.0,  # 0% overlap (Sony: 9×6 = 54 tiles, Fuji: 6×4 = 24 tiles)
             "microscopy": 0.0,  # 0% overlap (4×4 = 16 tiles per image)
             "astronomy": 0.0,  # 0% overlap (9×9 = 81 tiles per image)
@@ -88,50 +76,42 @@
         }
 
         # Custom tiling for Fuji to get exactly 24 tiles (6×4)
->>>>>>> a0198379
         self.fuji_tile_config = {
             "tile_size": 256,
             "target_tiles": 24,  # 6×4 = 24 tiles
             "target_grid": (6, 4),  # 6 rows, 4 columns
         }
 
-<<<<<<< HEAD
-        self.microscopy_tile_config = {
-            "tile_size": 256,
-            "target_tiles": 16,  # 4×4 = 16 tiles
-            "target_grid": (4, 4),  # 4 rows, 4 columns
-=======
         # Photography downsampling configuration - separate for Sony and Fuji
         self.downsample_photography = True
         self.downsample_factors = {
             "sony": 2.0,  # Sony: 2848×4256 → 1424×2144 → 9×6 = 54 tiles
             "fuji": 4.0,  # Fuji: 4032×6032 → 1008×1540 → 6×4 = 24 tiles
             "astronomy": 1.0,  # Astronomy: downsampling to 2150×2150 → 9×9 = 81 tiles
->>>>>>> a0198379
         }
 
-        self.astronomy_tile_config = {
-            "tile_size": 256,
-            "target_tiles": 81,  # 9×9 = 81 tiles
-            "target_grid": (9, 9),  # 9 rows, 9 columns
-        }
-
-        self.downsample_factors = {
-            "sony": 2.0,  # Sony: 2848×4256 → 1424×2128 → 6×9 = 54 tiles
-            "fuji": 4.0,  # Fuji: 4032×6032 → 1008×1508 → 4×6 = 24 tiles
-            "microscopy": 1.0,  # Microscopy: 1004×1004 → 1004×1004 → 4×4 = 16 tiles (no downsampling)
-            "astronomy": 2.0,  # Astronomy: 4232×4220 → 2116×2110 → 9×9 = 81 tiles (maintains aspect ratio)
-        }
+        # No additional output directories needed - tiles are saved to png_tiles/ and metadata to tiles_metadata.json
+
+        logger.info(
+            f"🎯 Initialized PNG tiles pipeline (tile size: {self.tile_size}×{self.tile_size})"
+        )
 
     def prepare_tile_data(self, tile_data: np.ndarray) -> Tuple[bytes, Dict[str, Any]]:
         """Prepare tile data for storage as PNG (lossless compression, 8-bit for cross-domain consistency)"""
 
         try:
+            import io
+
+            from PIL import Image
+
+            # Ensure proper shape and type
             if len(tile_data.shape) == 2:
-                tile_data = tile_data[np.newaxis, :, :]
-
+                tile_data = tile_data[np.newaxis, :, :]  # Add channel dimension
+
+            # Convert to float32 and ensure contiguous
             tile_data = np.ascontiguousarray(tile_data.astype(np.float32))
 
+            # Store original shape for reconstruction
             original_shape = tile_data.shape
             channels = original_shape[0]
 
@@ -142,13 +122,21 @@
 
             # Handle different channel configurations
             if channels == 1:
-                # Grayscale image (microscopy, astronomy)
+                # Grayscale image (microscopy, astronomy) - remove channel dimension for PIL
                 img_array = tile_uint8[0]
                 pil_image = Image.fromarray(img_array, mode="L")  # 8-bit grayscale
             elif channels == 3:
-                # RGB image (photography)
+                # RGB image (photography) - rearrange to HWC format for PIL
                 img_array = tile_uint8.transpose(1, 2, 0)
                 pil_image = Image.fromarray(img_array, mode="RGB")  # 8-bit RGB
+            else:
+                # Multi-channel data - save first channel as 8-bit grayscale
+                # For astronomy/microscopy with many channels, we use the first channel
+                logger.warning(
+                    f"Multi-channel data ({channels} channels) - using first channel for 8-bit PNG"
+                )
+                img_array = tile_uint8[0]
+                pil_image = Image.fromarray(img_array, mode="L")  # 8-bit grayscale
 
             # Save to PNG in memory buffer
             buffer = io.BytesIO()
@@ -184,20 +172,71 @@
             }
             return b"", error_info
 
+    def save_calibration_intermediate(
+        self, calibrated_tiles: List[Dict[str, Any]], stage: str = "post_calibration"
+    ):
+        """Save intermediate calibration results to JSON for analysis"""
+        try:
+            logger.info(f"💾 Saving intermediate calibration data ({stage}) to JSON...")
+
+            # Convert to simplified format for JSON storage
+            intermediate_data = []
+            for tile in calibrated_tiles:
+                intermediate_data.append(
+                    {
+                        "tile_id": tile["tile_id"],
+                        "domain_name": tile["domain_name"],
+                        "calibration_method": tile.get("calibration_method", "unknown"),
+                        "gain": tile.get("gain", 1.0),
+                        "read_noise": tile.get("read_noise", 1.0),
+                        "norm_min": tile.get("norm_min", 0.0),
+                        "norm_max": tile.get("norm_max", 1.0),
+                        "norm_mean": tile.get("norm_mean", 0.5),
+                        "norm_std": tile.get("norm_std", 0.1),
+                        "processing_stage": stage,
+                        "processing_timestamp": tile.get(
+                            "processing_timestamp", datetime.now().isoformat()
+                        ),
+                    }
+                )
+
+            if not intermediate_data:
+                logger.warning("No intermediate calibration data to save")
+                return
+
+            # Create intermediate JSON path
+            intermediate_path = (
+                self.base_path / "processed" / f"calibration_intermediate_{stage}.json"
+            )
+            intermediate_path.parent.mkdir(parents=True, exist_ok=True)
+
+            # Save to JSON
+            with open(intermediate_path, "w") as f:
+                json.dump(intermediate_data, f, indent=2, default=str)
+
+            logger.info(
+                f"✅ Saved {len(intermediate_data)} calibration records to: {intermediate_path}"
+            )
+            return str(intermediate_path)
+
+        except Exception as e:
+            logger.error(f"Failed to save intermediate calibration data: {e}")
+            return None
+
     def demosaic_rggb_to_rgb(
         self,
         rggb_image: np.ndarray,
         gains: np.ndarray = None,
-        camera_type: str = "generic",
+        camera_type: str = "sony",
     ):
         """
         Demosaic RGGB Bayer pattern to RGB (no white balance correction)
-        Works for both Sony and Fuji cameras since they both use RGGB Bayer patterns
 
         Args:
             rggb_image: RGGB image with shape (4, H, W) - [R, G1, G2, B]
             gains: Ignored (no white balance correction)
-            camera_type: Camera type ("sony", "fuji", or "generic") - ignored for demosaicing
+            camera_type: Ignored (no white balance correction)
+
         Returns:
             RGB image with shape (3, H, W) - [R, G, B]
         """
@@ -211,10 +250,79 @@
         G2 = rggb_image[2]  # Green channel 2
         B = rggb_image[3]  # Blue channel
 
+        # Average the two green channels
         G = (G1 + G2) / 2.0
+
+        # No white balance correction - just basic demosaicing
+        # Stack to RGB
         rgb_image = np.stack([R, G, B], axis=0)
 
         return rgb_image
+
+    def extract_white_balance_gains(self, file_path: str) -> np.ndarray:
+        """
+        Extract white balance gains from raw file metadata
+
+        Args:
+            file_path: Path to raw file (.ARW or .RAF)
+
+        Returns:
+            White balance gains as [R_gain, G_gain, B_gain]
+        """
+        try:
+            import rawpy
+
+            with rawpy.imread(file_path) as raw:
+                # Try to get white balance from raw file
+                if (
+                    hasattr(raw, "daylight_whitebalance")
+                    and raw.daylight_whitebalance is not None
+                ):
+                    wb = raw.daylight_whitebalance
+                    # Convert to gains (normalize by green channel)
+                    if len(wb) >= 3:
+                        wb_gains = np.array([wb[0], wb[1], wb[2]], dtype=np.float32)
+                        # Normalize by green channel
+                        if wb_gains[1] > 0:
+                            wb_gains = wb_gains / wb_gains[1]
+                        return wb_gains
+
+                # Fallback to camera-specific defaults (conservative values)
+                camera_type = (
+                    "sony"
+                    if file_path.endswith(".ARW")
+                    else "fuji"
+                    if file_path.endswith(".RAF")
+                    else "sony"
+                )
+
+                if camera_type == "sony":
+                    return np.array(
+                        [1.2, 1.0, 1.1]
+                    )  # Sony A7S II daylight (conservative)
+                elif camera_type == "fuji":
+                    return np.array(
+                        [1.1, 1.0, 1.05]
+                    )  # Fuji X-Trans daylight (conservative)
+                else:
+                    return np.array([1.1, 1.0, 1.05])  # Generic daylight (conservative)
+
+        except Exception as e:
+            logger.warning(f"Could not extract white balance from {file_path}: {e}")
+            # Return camera-specific defaults (conservative values)
+            camera_type = (
+                "sony"
+                if file_path.endswith(".ARW")
+                else "fuji"
+                if file_path.endswith(".RAF")
+                else "sony"
+            )
+            if camera_type == "sony":
+                return np.array([1.2, 1.0, 1.1])
+            elif camera_type == "fuji":
+                return np.array([1.1, 1.0, 1.05])
+            else:
+                return np.array([1.1, 1.0, 1.05])
 
     def save_tile_as_png(
         self,
@@ -248,11 +356,18 @@
                 pil_image = Image.fromarray(img_array, mode="RGB")
                 actual_channels = 3
             elif domain == "photography" and tile_uint8.shape[0] == 4:
+                # Apply basic demosaicing (no white balance correction)
+                # Convert back to float for demosaicing, then back to uint8
                 tile_float = tile_uint8.astype(np.float32) / 255.0
+
+                # Apply basic demosaicing without white balance
                 rgb_tile_float = self.demosaic_rggb_to_rgb(tile_float)
+
+                # Convert back to uint8
                 rgb_tile_uint8 = np.clip(rgb_tile_float * 255.0, 0, 255).astype(
                     np.uint8
                 )
+
                 img_array = rgb_tile_uint8.transpose(1, 2, 0)
                 pil_image = Image.fromarray(img_array, mode="RGB")
                 actual_channels = 3
@@ -316,11 +431,7 @@
             # Image loaded successfully
 
             # === STEP 1.5: Apply domain-specific downsampling ===
-<<<<<<< HEAD
-            if domain == "photography":
-=======
             if domain == "photography" and self.downsample_photography:
->>>>>>> a0198379
                 original_shape = image.shape
 
                 # Determine camera type from file path
@@ -340,26 +451,6 @@
 
                 # Image downsampled with anti-aliasing
 
-<<<<<<< HEAD
-            elif domain == "microscopy":
-                # Apply microscopy downsampling (factor 1.0 = no downsampling)
-                downsample_factor = self.downsample_factors["microscopy"]
-                if downsample_factor != 1.0:
-                    original_shape = image.shape
-                    image = self._downsample_with_antialiasing(image, downsample_factor)
-                    logger.info(
-                        f"🔬 Microscopy downsampled: {original_shape} → {image.shape} (factor: {downsample_factor:.2f}x)"
-                    )
-                else:
-                    logger.info(
-                        f"🔬 Microscopy: no downsampling needed (factor: {downsample_factor:.2f}x)"
-                    )
-
-            elif domain == "astronomy":
-                # Apply astronomy downsampling while maintaining aspect ratio
-                original_shape = image.shape
-
-=======
             elif domain == "astronomy":
                 # Apply astronomy downsampling to 2150×2150
                 original_shape = image.shape
@@ -367,33 +458,11 @@
 
                 # Calculate target size for astronomy (2150×2150)
                 target_size = 2150
->>>>>>> a0198379
                 if len(image.shape) == 3:
                     H, W = image.shape[1], image.shape[2]
                 else:
                     H, W = image.shape[0], image.shape[1]
 
-<<<<<<< HEAD
-                # Calculate downsampling factor to reach target size while maintaining aspect ratio
-                # Target: approximately 2110×2116 (maintains 4232×4220 aspect ratio)
-                target_max_dim = 2116  # Use the larger dimension as target
-                current_max_dim = max(H, W)
-
-                if current_max_dim > target_max_dim:
-                    downsample_factor = current_max_dim / target_max_dim
-                    image = self._downsample_with_antialiasing(image, downsample_factor)
-                    new_H, new_W = (
-                        image.shape[1],
-                        image.shape[2] if len(image.shape) == 3 else image.shape[0],
-                        image.shape[1],
-                    )
-                    logger.info(
-                        f"🌟 Astronomy downsampled: {original_shape} → {image.shape} (factor: {downsample_factor:.2f}x)"
-                    )
-                    logger.info(
-                        f"   Aspect ratio preserved: {W/H:.3f} → {new_W/new_H:.3f}"
-                    )
-=======
                 # Calculate downsampling factor to reach target size
                 current_max_dim = max(H, W)
                 if current_max_dim > target_size:
@@ -402,7 +471,6 @@
                     logger.info(
                         f"🌟 Astronomy downsampled: {original_shape} → {image.shape} (factor: {downsample_factor:.2f}x)"
                     )
->>>>>>> a0198379
                 else:
                     logger.info(
                         f"🌟 Astronomy image already at target size or smaller: {image.shape}"
@@ -431,12 +499,6 @@
                     image, gain, read_noise, domain
                 )
                 # Physics calibration applied
-
-            # Store electron range for physics analysis
-            electron_min = float(np.min(calibrated_image))
-            electron_max = float(np.max(calibrated_image))
-            electron_mean = float(np.mean(calibrated_image))
-            electron_std = float(np.std(calibrated_image))
 
             # === STEP 3: Apply domain-specific scaling for dynamic range compression ===
             if domain == "photography":
@@ -581,37 +643,6 @@
             )
 
             # Extract tiles from calibrated 8-bit image
-<<<<<<< HEAD
-            # Use custom tiling for ALL domains to ensure proper overlap and NO padding
-            if domain == "photography":
-                file_path_str = metadata.get("file_path", "")
-                if file_path_str.endswith(".ARW"):
-                    # Sony files: custom tiling to get exactly 54 tiles (6×9)
-                    tile_infos = self._extract_sony_tiles(image_8bit)
-                elif file_path_str.endswith(".RAF"):
-                    # Fuji files: custom tiling to get exactly 24 tiles (4×6)
-                    tile_infos = self._extract_fuji_tiles(image_8bit)
-                else:
-                    # Fallback to Sony custom tiling
-                    tile_infos = self._extract_sony_tiles(image_8bit)
-            elif domain == "astronomy":
-                # Custom tiling for astronomy to get exactly 81 tiles (9×9)
-                tile_infos = self._extract_astronomy_tiles(image_8bit)
-            elif domain == "microscopy":
-                # Custom tiling for microscopy to get exactly 16 tiles (4×4)
-                tile_infos = self._extract_microscopy_tiles(image_8bit)
-            else:
-                # Fallback for unknown domains
-                logger.warning(f"Unknown domain: {domain}, using SystematicTiler")
-                overlap_ratio = self.overlap_ratios.get(domain, 0.1)
-                config = SystematicTilingConfig(
-                    tile_size=self.tile_size,
-                    overlap_ratio=overlap_ratio,
-                    coverage_mode="complete",
-                    edge_handling="pad_reflect",
-                    min_valid_ratio=0.5,
-                )
-=======
             # Custom tiling for photography based on camera type
             if domain == "photography":
                 file_path_str = metadata.get("file_path", "")
@@ -630,7 +661,6 @@
                 tile_infos = self._extract_astronomy_tiles(image_8bit)
             else:
                 # Standard tiling for microscopy (4×4 = 16 tiles)
->>>>>>> a0198379
                 tiler = SystematicTiler(config)
                 tile_infos = tiler.extract_tiles(image_8bit)
 
@@ -715,10 +745,6 @@
                                 "systematic_coverage": True,
                                 "original_min": float(orig_min),
                                 "original_max": float(orig_max),
-                                "electron_min": float(electron_min),
-                                "electron_max": float(electron_max),
-                                "electron_mean": float(electron_mean),
-                                "electron_std": float(electron_std),
                                 "norm_min": float(np.min(tile_float))
                                 if np.isfinite(np.min(tile_float))
                                 else 0.0,
@@ -744,7 +770,6 @@
             logger.info(
                 f"Generated {len(processed_tiles)} tiles from {Path(file_path).name}"
             )
-
             return processed_tiles
 
         except Exception as e:
@@ -754,13 +779,13 @@
     def run_png_tiles_pipeline(self, max_files_per_domain: int = None):
         """Run the complete PNG tiles pipeline"""
 
-        # Starting PNG Tiles Pipeline
+        logger.info("🚀 Starting PNG Tiles Pipeline")
 
         # Define ALL files for each domain
         sample_files = {"photography": [], "microscopy": [], "astronomy": []}
 
         # Find ALL photography files (Sony ARW + Fuji RAF)
-        # Discovering photography files
+        logger.info("🔍 Discovering ALL photography files...")
         sony_files = list(
             Path(
                 "/home/jilab/anna_OS_ML/PKL-DiffusionDenoising/data/raw/SID/Sony"
@@ -772,40 +797,40 @@
             ).rglob("*.RAF")
         )
         sample_files["photography"] = [str(f) for f in sony_files + fuji_files]
-        # Found photography files
+        logger.info(f"📷 Found {len(sample_files['photography'])} photography files")
 
         # Find ALL microscopy files
-        # Discovering microscopy files
+        logger.info("🔍 Discovering ALL microscopy files...")
         microscopy_files = list(
             Path(
                 "/home/jilab/anna_OS_ML/PKL-DiffusionDenoising/data/raw/microscopy"
             ).rglob("*.mrc")
         )
         sample_files["microscopy"] = [str(f) for f in microscopy_files]
-        # Found microscopy files
+        logger.info(f"🔬 Found {len(sample_files['microscopy'])} microscopy files")
 
         # Find ALL astronomy files
-        # Discovering astronomy files
+        logger.info("🔍 Discovering ALL astronomy files...")
         astronomy_files = list(
             Path(
                 "/home/jilab/anna_OS_ML/PKL-DiffusionDenoising/data/raw/astronomy"
             ).rglob("*.fits")
         )
         sample_files["astronomy"] = [str(f) for f in astronomy_files]
-        # Found astronomy files
+        logger.info(f"🌟 Found {len(sample_files['astronomy'])} astronomy files")
 
         all_tiles_metadata = []
         results = {"domains": {}, "total_tiles": 0}
 
         for domain_name, file_list in sample_files.items():
-            # Processing domain
+            logger.info(f"Processing {domain_name} domain...")
 
             domain_tiles = []
             processed_files = 0
 
             for file_path in file_list[: max_files_per_domain or len(file_list)]:
                 if not Path(file_path).exists():
-                    # File not found
+                    logger.warning(f"⚠️ File not found: {file_path}")
                     continue
 
                 try:
@@ -823,34 +848,21 @@
             }
             results["total_tiles"] += len(domain_tiles)
 
-            # Generated tiles from files
-
-        # Save comprehensive metadata (includes all calibration, spatial, and processing info)
-        metadata_path = (
-            self.base_path / "processed" / "comprehensive_tiles_metadata.json"
-        )
+            logger.info(
+                f"{domain_name}: Generated {len(domain_tiles)} tiles from {processed_files} files"
+            )
+
+        # Save metadata
+        metadata_path = self.base_path / "processed" / "tiles_metadata.json"
         metadata_path.parent.mkdir(parents=True, exist_ok=True)
 
-        # Add processing summary to metadata
-        comprehensive_metadata = {
-            "pipeline_info": {
-                "total_tiles": results["total_tiles"],
-                "domains_processed": list(results["domains"].keys()),
-                "domain_stats": results["domains"],
-                "processing_timestamp": datetime.now().isoformat(),
-                "tile_size": self.tile_size,
-                "overlap_ratios": self.overlap_ratios,
-            },
-            "tiles": all_tiles_metadata,
-        }
-
         with open(metadata_path, "w") as f:
-            json.dump(comprehensive_metadata, f, indent=2, default=str)
-
-        logger.info(
-            f"PNG Tiles Pipeline Completed: {results['total_tiles']:,} tiles generated"
-        )
-        logger.info(f"📊 Comprehensive metadata saved to: {metadata_path}")
+            json.dump(all_tiles_metadata, f, indent=2, default=str)
+
+        logger.info(f"\n🎉 PNG Tiles Pipeline Completed!")
+        logger.info(f"📊 Total PNG tiles generated: {results['total_tiles']:,}")
+        logger.info(f"📐 Tile size: {self.tile_size}×{self.tile_size}")
+        logger.info(f"💾 Metadata saved to: {metadata_path}")
 
         return results
 
@@ -860,7 +872,7 @@
             raise ImportError("BioSR MRC reader not available")
 
         try:
-            # Loading MRC file
+            logger.info(f"📖 Loading MRC file: {file_path}")
             header, data = read_mrc(file_path)
 
             # Convert to standard format
@@ -884,6 +896,7 @@
                 "microscopy_format": True,
             }
 
+            # MRC file loaded successfully
             return image, metadata
 
         except Exception as e:
@@ -902,10 +915,10 @@
                 metadata["iso"] = 200
                 metadata["camera_type"] = "sony"
             elif file_path.endswith(".RAF"):
-                # Fuji files are typically ISO 1000 (from SID dataset)
-                metadata["iso"] = 1000
+                # Fuji files are typically ISO 2000
+                metadata["iso"] = 2000
                 metadata["camera_type"] = "fuji"
-        return get_physics_based_calibration(domain, metadata)
+        return get_physics_based_calibration_demo(domain, metadata)
 
     def _determine_data_type(self, file_path: str, domain: str) -> str:
         """Determine if file contains clean or noisy data"""
@@ -938,38 +951,10 @@
             return f"photo_{filename}"
 
         elif domain == "microscopy":
-            # Extract structure type, cell, and filename for unique scene identification
-            # Parse the file path to get structure and cell information
-            file_path = Path(file_path)
-            parts = file_path.parts
-
-            # Look for structure and cell in the path
-            structure = "unknown"
-            cell = "unknown"
-
-            # Find structure name (should be after 'structures/')
-            if "structures" in parts:
-                struct_idx = parts.index("structures")
-                if struct_idx + 1 < len(parts):
-                    structure = parts[struct_idx + 1]
-
-            # Find cell name (should be after structure)
-            if structure != "unknown":
-                try:
-                    struct_idx = parts.index(structure)
-                    if struct_idx + 1 < len(parts):
-                        potential_cell = parts[struct_idx + 1]
-                        # Check if it looks like a cell directory (Cell_XXX)
-                        if potential_cell.startswith("Cell_"):
-                            cell = potential_cell
-                except ValueError:
-                    pass
-
-            # Clean filename (remove GT_ and _noisy)
+            # Extract structure type and level/frame (e.g., "CCPs_level_02" or "ER_all")
+            # Remove GT/noise indicators but keep structure identifier
             clean_name = filename.replace("GT_", "").replace("_noisy", "")
-
-            # Create unique scene ID: micro_{structure}_{cell}_{clean_name}
-            return f"micro_{structure}_{cell}_{clean_name}"
+            return f"micro_{clean_name}"
 
         elif domain == "astronomy":
             # Extract the observation ID (first part before underscore)
@@ -1045,7 +1030,12 @@
             # This matches the working approach from visualize_calibration_standalone.py
             # image_calibrated = np.maximum(image_calibrated, 0.0)
 
-            # Calibration applied
+            logger.info(
+                f"🔬 Calibration applied: ADU→electrons (×{gain:.3f}), noise floor removed ({read_noise:.3f}e-)"
+            )
+            logger.info(
+                f"   Range: [{np.min(image_calibrated):.1f}, {np.max(image_calibrated):.1f}] electrons"
+            )
 
             return image_calibrated
 
@@ -1054,11 +1044,7 @@
             return image.astype(np.float32)
 
     def _extract_sony_tiles(self, image: np.ndarray) -> List[Any]:
-<<<<<<< HEAD
-        """Extract exactly 54 tiles (6×9 grid) from Sony images with proper overlap"""
-=======
         """Extract exactly 54 tiles (9×6 grid) from Sony images"""
->>>>>>> a0198379
         try:
             if len(image.shape) == 3:
                 C, H, W = image.shape
@@ -1067,11 +1053,6 @@
                 C = 1
                 image = image[np.newaxis, :, :]
 
-<<<<<<< HEAD
-            # We want exactly 54 tiles: 6 rows × 9 columns, all 256×256 (NO PADDING!)
-            rows, cols = 6, 9
-            tile_size = 256
-=======
             # Calculate tile positions for 9×6 grid
             # We want exactly 54 tiles: 9 rows × 6 columns
             rows, cols = 9, 6
@@ -1079,307 +1060,14 @@
             # Calculate tile size to fit the image
             tile_h = H // rows
             tile_w = W // cols
->>>>>>> a0198379
-
-            # Calculate stride to achieve proper coverage with overlap
-            # Formula: (stride × (n-1)) + tile_size = image_size
-            stride_h = int(np.floor((H - tile_size) / (rows - 1))) if rows > 1 else 0
-            stride_w = int(np.floor((W - tile_size) / (cols - 1))) if cols > 1 else 0
+
+            # Ensure tiles are not larger than 256×256
+            tile_h = min(tile_h, 256)
+            tile_w = min(tile_w, 256)
 
             tiles = []
             for row in range(rows):
                 for col in range(cols):
-                    # Calculate tile position with proper overlap
-                    if row == rows - 1:
-                        # Last row: align to bottom edge
-                        y_start = H - tile_size
-                    else:
-                        y_start = row * stride_h
-
-                    if col == cols - 1:
-                        # Last column: align to right edge
-                        x_start = W - tile_size
-                    else:
-                        x_start = col * stride_w
-
-                    y_end = y_start + tile_size
-                    x_end = x_start + tile_size
-
-                    # Extract tile (guaranteed to be exactly 256×256)
-                    if len(image.shape) == 3:
-                        tile_data = image[:, y_start:y_end, x_start:x_end]
-                    else:
-                        tile_data = image[y_start:y_end, x_start:x_end]
-
-                    # Verify no padding needed
-                    assert tile_data.shape[-2:] == (
-                        tile_size,
-                        tile_size,
-                    ), f"Sony tile size mismatch: expected {tile_size}×{tile_size}, got {tile_data.shape[-2:]}"
-
-                    # Create tile info object
-                    tile_info = type(
-                        "TileInfo",
-                        (),
-                        {
-                            "tile_data": tile_data,
-                            "grid_position": (col, row),
-                            "image_position": (x_start, y_start),
-                            "valid_ratio": 1.0,  # All pixels are valid (no padding!)
-                            "is_edge_tile": (
-                                row == 0
-                                or row == rows - 1
-                                or col == 0
-                                or col == cols - 1
-                            ),
-                        },
-                    )()
-
-                    tiles.append(tile_info)
-
-            overlap_h = tile_size - stride_h
-            overlap_w = tile_size - stride_w
-            logger.info(
-                f"   ✅ Sony: {len(tiles)} tiles (256×256, overlap: {overlap_h}×{overlap_w}px)"
-            )
-            return tiles
-
-        except Exception as e:
-            logger.error(f"Sony tile extraction failed: {e}")
-            return []
-
-    def _extract_fuji_tiles(self, image: np.ndarray) -> List[Any]:
-<<<<<<< HEAD
-        """Extract exactly 24 tiles (4×6 grid) from Fuji images with proper overlap"""
-=======
-        """Extract exactly 24 tiles (6×4 grid) from Fuji images"""
->>>>>>> a0198379
-        try:
-            if len(image.shape) == 3:
-                C, H, W = image.shape
-            else:
-                H, W = image.shape
-                C = 1
-                image = image[np.newaxis, :, :]
-
-<<<<<<< HEAD
-            # We want exactly 24 tiles: 4 rows × 6 columns, all 256×256 (NO PADDING!)
-            # FIXED: Changed from 6×4 to 4×6 to match image aspect ratio (H=1008, W=1508)
-            rows, cols = 4, 6
-            tile_size = 256
-=======
-            # Calculate tile positions for 6×4 grid
-            # We want exactly 24 tiles: 6 rows × 4 columns
-            rows, cols = 6, 4
->>>>>>> a0198379
-
-            # Calculate stride to achieve proper coverage with overlap
-            # Formula: (stride × (n-1)) + tile_size = image_size
-            stride_h = int(np.floor((H - tile_size) / (rows - 1))) if rows > 1 else 0
-            stride_w = int(np.floor((W - tile_size) / (cols - 1))) if cols > 1 else 0
-
-            tiles = []
-            for row in range(rows):
-                for col in range(cols):
-                    # Calculate tile position with proper overlap
-                    if row == rows - 1:
-                        # Last row: align to bottom edge
-                        y_start = H - tile_size
-                    else:
-                        y_start = row * stride_h
-
-                    if col == cols - 1:
-                        # Last column: align to right edge
-                        x_start = W - tile_size
-                    else:
-                        x_start = col * stride_w
-
-                    y_end = y_start + tile_size
-                    x_end = x_start + tile_size
-
-                    # Extract tile (guaranteed to be exactly 256×256)
-                    if len(image.shape) == 3:
-                        tile_data = image[:, y_start:y_end, x_start:x_end]
-                    else:
-                        tile_data = image[y_start:y_end, x_start:x_end]
-
-                    # Verify no padding needed
-                    assert tile_data.shape[-2:] == (
-                        tile_size,
-                        tile_size,
-                    ), f"Fuji tile size mismatch: expected {tile_size}×{tile_size}, got {tile_data.shape[-2:]}"
-
-                    # Create tile info object
-                    tile_info = type(
-                        "TileInfo",
-                        (),
-                        {
-                            "tile_data": tile_data,
-                            "grid_position": (col, row),
-                            "image_position": (x_start, y_start),
-                            "valid_ratio": 1.0,  # All pixels are valid (no padding!)
-                            "is_edge_tile": (
-                                row == 0
-                                or row == rows - 1
-                                or col == 0
-                                or col == cols - 1
-                            ),
-                        },
-                    )()
-
-                    tiles.append(tile_info)
-
-            overlap_h = tile_size - stride_h
-            overlap_w = tile_size - stride_w
-            logger.info(
-                f"   ✅ Fuji: {len(tiles)} tiles (256×256, overlap: {overlap_h}×{overlap_w}px)"
-            )
-            return tiles
-
-        except Exception as e:
-            logger.error(f"Fuji tile extraction failed: {e}")
-            return []
-
-    def _extract_astronomy_tiles(self, image: np.ndarray) -> List[Any]:
-<<<<<<< HEAD
-        """Extract exactly 81 tiles (9×9 grid) from astronomy images with proper overlap"""
-=======
-        """Extract exactly 81 tiles (9×9 grid) from astronomy images"""
->>>>>>> a0198379
-        try:
-            if len(image.shape) == 3:
-                C, H, W = image.shape
-            else:
-                H, W = image.shape
-                C = 1
-                image = image[np.newaxis, :, :]
-
-<<<<<<< HEAD
-            # We want exactly 81 tiles: 9 rows × 9 columns, all 256×256 (NO PADDING!)
-            rows, cols = 9, 9
-            tile_size = 256
-
-            # Calculate stride to achieve proper coverage with overlap
-            # Formula: (stride × (n-1)) + tile_size = image_size
-            stride_h = int(np.floor((H - tile_size) / (rows - 1))) if rows > 1 else 0
-            stride_w = int(np.floor((W - tile_size) / (cols - 1))) if cols > 1 else 0
-
-            tiles = []
-            for row in range(rows):
-                for col in range(cols):
-                    # Calculate tile position with proper overlap
-                    if row == rows - 1:
-                        # Last row: align to bottom edge
-                        y_start = H - tile_size
-                    else:
-                        y_start = row * stride_h
-
-                    if col == cols - 1:
-                        # Last column: align to right edge
-                        x_start = W - tile_size
-                    else:
-                        x_start = col * stride_w
-
-                    y_end = y_start + tile_size
-                    x_end = x_start + tile_size
-
-                    # Extract tile (guaranteed to be exactly 256×256)
-                    if len(image.shape) == 3:
-                        tile_data = image[:, y_start:y_end, x_start:x_end]
-                    else:
-                        tile_data = image[y_start:y_end, x_start:x_end]
-
-                    # Verify no padding needed
-                    assert tile_data.shape[-2:] == (
-                        tile_size,
-                        tile_size,
-                    ), f"Astronomy tile size mismatch: expected {tile_size}×{tile_size}, got {tile_data.shape[-2:]}"
-
-                    # Create tile info object
-                    tile_info = type(
-                        "TileInfo",
-                        (),
-                        {
-                            "tile_data": tile_data,
-                            "grid_position": (col, row),
-                            "image_position": (x_start, y_start),
-                            "valid_ratio": 1.0,  # All pixels are valid (no padding!)
-                            "is_edge_tile": (
-                                row == 0
-                                or row == rows - 1
-                                or col == 0
-                                or col == cols - 1
-                            ),
-                        },
-                    )()
-
-                    tiles.append(tile_info)
-
-            overlap_h = tile_size - stride_h
-            overlap_w = tile_size - stride_w
-            logger.info(
-                f"   ✅ Astronomy: {len(tiles)} tiles (256×256, overlap: {overlap_h}×{overlap_w}px)"
-            )
-            return tiles
-
-        except Exception as e:
-            logger.error(f"Astronomy tile extraction failed: {e}")
-            return []
-
-    def _extract_microscopy_tiles(self, image: np.ndarray) -> List[Any]:
-        """Extract exactly 16 tiles (4×4 grid) from microscopy images with proper overlap"""
-        try:
-            if len(image.shape) == 3:
-                C, H, W = image.shape
-            else:
-                H, W = image.shape
-                C = 1
-                image = image[np.newaxis, :, :]
-
-            # We want exactly 16 tiles: 4 rows × 4 columns, all 256×256 (NO PADDING!)
-            rows, cols = 4, 4
-            tile_size = 256
-
-            # Calculate stride to achieve proper coverage with overlap
-            # Formula: (stride × (n-1)) + tile_size = image_size
-            stride_h = int(np.floor((H - tile_size) / (rows - 1))) if rows > 1 else 0
-            stride_w = int(np.floor((W - tile_size) / (cols - 1))) if cols > 1 else 0
-=======
-            # Calculate tile positions for 9×9 grid
-            # We want exactly 81 tiles: 9 rows × 9 columns
-            rows, cols = 9, 9
-
-            # Calculate tile size to fit the image
-            tile_h = H // rows
-            tile_w = W // cols
-
-            # Ensure tiles are not larger than 256×256
-            tile_h = min(tile_h, 256)
-            tile_w = min(tile_w, 256)
->>>>>>> a0198379
-
-            tiles = []
-            for row in range(rows):
-                for col in range(cols):
-<<<<<<< HEAD
-                    # Calculate tile position with proper overlap
-                    if row == rows - 1:
-                        # Last row: align to bottom edge
-                        y_start = H - tile_size
-                    else:
-                        y_start = row * stride_h
-
-                    if col == cols - 1:
-                        # Last column: align to right edge
-                        x_start = W - tile_size
-                    else:
-                        x_start = col * stride_w
-
-                    y_end = y_start + tile_size
-                    x_end = x_start + tile_size
-
-                    # Extract tile (guaranteed to be exactly 256×256)
-=======
                     # Calculate tile position
                     y_start = row * tile_h
                     y_end = min((row + 1) * tile_h, H)
@@ -1387,19 +1075,11 @@
                     x_end = min((col + 1) * tile_w, W)
 
                     # Extract tile
->>>>>>> a0198379
                     if len(image.shape) == 3:
                         tile_data = image[:, y_start:y_end, x_start:x_end]
                     else:
                         tile_data = image[y_start:y_end, x_start:x_end]
 
-<<<<<<< HEAD
-                    # Verify no padding needed
-                    assert tile_data.shape[-2:] == (
-                        tile_size,
-                        tile_size,
-                    ), f"Microscopy tile size mismatch: expected {tile_size}×{tile_size}, got {tile_data.shape[-2:]}"
-=======
                     # Pad tile to 256×256 if needed
                     if tile_data.shape[-2:] != (256, 256):
                         if len(tile_data.shape) == 3:
@@ -1413,7 +1093,6 @@
                                 : tile_data.shape[0], : tile_data.shape[1]
                             ] = tile_data
                         tile_data = padded_tile
->>>>>>> a0198379
 
                     # Create tile info object
                     tile_info = type(
@@ -1423,40 +1102,164 @@
                             "tile_data": tile_data,
                             "grid_position": (col, row),
                             "image_position": (x_start, y_start),
-<<<<<<< HEAD
-                            "valid_ratio": 1.0,  # All pixels are valid (no padding!)
-                            "is_edge_tile": (
-                                row == 0
-                                or row == rows - 1
-                                or col == 0
-                                or col == cols - 1
-                            ),
-=======
                             "valid_ratio": 1.0,
                             "is_edge_tile": False,
->>>>>>> a0198379
                         },
                     )()
 
                     tiles.append(tile_info)
 
-<<<<<<< HEAD
-            overlap_h = tile_size - stride_h
-            overlap_w = tile_size - stride_w
-            logger.info(
-                f"   ✅ Microscopy: {len(tiles)} tiles (256×256, overlap: {overlap_h}×{overlap_w}px)"
-            )
+            # Sony tiles extracted
             return tiles
 
         except Exception as e:
-            logger.error(f"Microscopy tile extraction failed: {e}")
-=======
+            logger.error(f"Sony tile extraction failed: {e}")
+            return []
+
+    def _extract_fuji_tiles(self, image: np.ndarray) -> List[Any]:
+        """Extract exactly 24 tiles (6×4 grid) from Fuji images"""
+        try:
+            if len(image.shape) == 3:
+                C, H, W = image.shape
+            else:
+                H, W = image.shape
+                C = 1
+                image = image[np.newaxis, :, :]
+
+            # Calculate tile positions for 6×4 grid
+            # We want exactly 24 tiles: 6 rows × 4 columns
+            rows, cols = 6, 4
+
+            # Calculate tile size to fit the image
+            tile_h = H // rows
+            tile_w = W // cols
+
+            # Ensure tiles are not larger than 256×256
+            tile_h = min(tile_h, 256)
+            tile_w = min(tile_w, 256)
+
+            tiles = []
+            for row in range(rows):
+                for col in range(cols):
+                    # Calculate tile position
+                    y_start = row * tile_h
+                    y_end = min((row + 1) * tile_h, H)
+                    x_start = col * tile_w
+                    x_end = min((col + 1) * tile_w, W)
+
+                    # Extract tile
+                    if len(image.shape) == 3:
+                        tile_data = image[:, y_start:y_end, x_start:x_end]
+                    else:
+                        tile_data = image[y_start:y_end, x_start:x_end]
+
+                    # Pad tile to 256×256 if needed
+                    if tile_data.shape[-2:] != (256, 256):
+                        if len(tile_data.shape) == 3:
+                            padded_tile = np.zeros((C, 256, 256), dtype=tile_data.dtype)
+                            padded_tile[
+                                :, : tile_data.shape[1], : tile_data.shape[2]
+                            ] = tile_data
+                        else:
+                            padded_tile = np.zeros((256, 256), dtype=tile_data.dtype)
+                            padded_tile[
+                                : tile_data.shape[0], : tile_data.shape[1]
+                            ] = tile_data
+                        tile_data = padded_tile
+
+                    # Create tile info object
+                    tile_info = type(
+                        "TileInfo",
+                        (),
+                        {
+                            "tile_data": tile_data,
+                            "grid_position": (col, row),
+                            "image_position": (x_start, y_start),
+                            "valid_ratio": 1.0,
+                            "is_edge_tile": False,
+                        },
+                    )()
+
+                    tiles.append(tile_info)
+
+            # Fuji tiles extracted
+            return tiles
+
+        except Exception as e:
+            logger.error(f"Fuji tile extraction failed: {e}")
+            return []
+
+    def _extract_astronomy_tiles(self, image: np.ndarray) -> List[Any]:
+        """Extract exactly 81 tiles (9×9 grid) from astronomy images"""
+        try:
+            if len(image.shape) == 3:
+                C, H, W = image.shape
+            else:
+                H, W = image.shape
+                C = 1
+                image = image[np.newaxis, :, :]
+
+            # Calculate tile positions for 9×9 grid
+            # We want exactly 81 tiles: 9 rows × 9 columns
+            rows, cols = 9, 9
+
+            # Calculate tile size to fit the image
+            tile_h = H // rows
+            tile_w = W // cols
+
+            # Ensure tiles are not larger than 256×256
+            tile_h = min(tile_h, 256)
+            tile_w = min(tile_w, 256)
+
+            tiles = []
+            for row in range(rows):
+                for col in range(cols):
+                    # Calculate tile position
+                    y_start = row * tile_h
+                    y_end = min((row + 1) * tile_h, H)
+                    x_start = col * tile_w
+                    x_end = min((col + 1) * tile_w, W)
+
+                    # Extract tile
+                    if len(image.shape) == 3:
+                        tile_data = image[:, y_start:y_end, x_start:x_end]
+                    else:
+                        tile_data = image[y_start:y_end, x_start:x_end]
+
+                    # Pad tile to 256×256 if needed
+                    if tile_data.shape[-2:] != (256, 256):
+                        if len(tile_data.shape) == 3:
+                            padded_tile = np.zeros((C, 256, 256), dtype=tile_data.dtype)
+                            padded_tile[
+                                :, : tile_data.shape[1], : tile_data.shape[2]
+                            ] = tile_data
+                        else:
+                            padded_tile = np.zeros((256, 256), dtype=tile_data.dtype)
+                            padded_tile[
+                                : tile_data.shape[0], : tile_data.shape[1]
+                            ] = tile_data
+                        tile_data = padded_tile
+
+                    # Create tile info object
+                    tile_info = type(
+                        "TileInfo",
+                        (),
+                        {
+                            "tile_data": tile_data,
+                            "grid_position": (col, row),
+                            "image_position": (x_start, y_start),
+                            "valid_ratio": 1.0,
+                            "is_edge_tile": False,
+                        },
+                    )()
+
+                    tiles.append(tile_info)
+
             # Astronomy tiles extracted
             return tiles
 
         except Exception as e:
             logger.error(f"Astronomy tile extraction failed: {e}")
->>>>>>> a0198379
             return []
 
     def _downsample_with_antialiasing(
@@ -1491,12 +1294,9 @@
                 )  # Linear interpolation
 
                 downsampling_factor = W / new_W
-<<<<<<< HEAD
-=======
                 logger.info(
                     f"📐 Downsampled: {H}×{W} → {new_H}×{new_W} (factor: {downsampling_factor:.1f}x, aspect: {W/H:.3f})"
                 )
->>>>>>> a0198379
 
             else:  # HW format
                 H, W = image.shape
@@ -1515,18 +1315,17 @@
                 )  # Linear interpolation
 
                 downsampling_factor = W / new_W
-<<<<<<< HEAD
-=======
                 logger.info(
                     f"📐 Downsampled: {H}×{W} → {new_H}×{new_W} (factor: {downsampling_factor:.1f}x, aspect: {W/H:.3f})"
                 )
->>>>>>> a0198379
 
             return downsampled.astype(image.dtype)
 
         except ImportError:
             # Fallback to simple downsampling if scipy not available
-            # scipy not available, using simple downsampling
+            logger.warning(
+                "⚠️ scipy not available, using simple downsampling with aspect ratio preservation"
+            )
             step = int(factor)
             if len(image.shape) == 3:  # CHW format
                 return image[:, ::step, ::step]
@@ -1553,35 +1352,167 @@
         default=None,
         help="Maximum files per domain (default: None = all files)",
     )
+    parser.add_argument(
+        "--demo_mode",
+        action="store_true",
+        help="Run in demo mode showing calibration examples only",
+    )
 
     args = parser.parse_args()
 
-    # Run PNG tiles pipeline
-    pipeline = SimpleTilesPipeline(args.base_path)
-    results = pipeline.run_png_tiles_pipeline(args.max_files)
+    if args.demo_mode:
+        # Run demo mode
+        logger.info("🎯 Running in DEMO MODE - showing domain-specific calibration")
+        results = run_domain_calibration_demo(args.base_path, args.max_files)
+    else:
+        # Run simple PNG tiles pipeline
+        logger.info("🚀 Running Simple PNG Tiles Pipeline")
+        pipeline = SimpleTilesPipeline(args.base_path)
+        results = pipeline.run_png_tiles_pipeline(args.max_files)
 
     if results.get("total_tiles", 0) > 0:
-        print(f"\n🎊 SUCCESS: PNG Tiles Pipeline Completed!")
-        print(f"📊 Total PNG tiles generated: {results['total_tiles']:,}")
-        print(f"📐 Tile size: 256×256")
-        print(f"💾 PNG files saved to: {args.base_path}/processed/png_tiles/")
-
-        print(f"\n📋 Domain Results:")
-        for domain, stats in results.get("domains", {}).items():
+        if args.demo_mode:
+            print(f"\n🎊 SUCCESS: Domain-Specific Calibration Demonstration Completed!")
             print(
-                f"   • {domain.upper()}: {stats['tiles_generated']} tiles from {stats['files_processed']} files"
-            )
-
-        print(f"\n🎯 Ready for diffusion model training!")
+                f"📊 Total calibration examples: {len(results.get('calibration_examples', []))}"
+            )
+            print(
+                f"🔬 Domains with calibration: {list(results.get('domain_counts', {}).keys())}"
+            )
+            print(
+                f"📐 Tile size: {results.get('tile_size', 256)}×{results.get('tile_size', 256)}"
+            )
+            print("\n🎯 Domain-Specific Calibration Examples:")
+            for example in results.get("calibration_examples", []):
+                print(f"   • {example['domain'].upper()}: {example['description']}")
+                print(
+                    f"     📊 Gain: {example['gain']:.3f} e-/ADU, Read Noise: {example['read_noise']:.3f} e-"
+                )
+                print(f"     🔬 Method: {example['calibration_method']}")
+
+            print("\n🔬 PHYSICS-BASED CALIBRATION METHODS DEMONSTRATED:")
+            print("   📷 Photography: Camera-specific sensor calibration (Sony/Fuji)")
+            print("   🔬 Microscopy: sCMOS detector noise-level analysis")
+            print("   🌟 Astronomy: HST instrument-specific parameters")
+        else:
+            print(f"\n🎊 SUCCESS: PNG Tiles Pipeline Completed!")
+            print(f"📊 Total PNG tiles generated: {results['total_tiles']:,}")
+            print(f"📐 Tile size: 256×256")
+            print(f"💾 PNG files saved to: {args.base_path}/processed/png_tiles/")
+
+            print(f"\n📋 Domain Results:")
+            for domain, stats in results.get("domains", {}).items():
+                print(
+                    f"   • {domain.upper()}: {stats['tiles_generated']} tiles from {stats['files_processed']} files"
+                )
+
+            print(f"\n🎯 Ready for diffusion model training!")
     else:
         print(f"\n❌ FAILED: No tiles were generated")
         print(f"Total tiles processed: {results.get('total_tiles', 0)}")
 
 
-def get_physics_based_calibration(
+def run_domain_calibration_demo(base_path: str, max_files: int = 2) -> Dict[str, Any]:
+    """Run domain-specific calibration demonstration"""
+    logger.info("🎯 DOMAIN-SPECIFIC CALIBRATION DEMONSTRATION")
+    logger.info("=" * 60)
+
+    results = {
+        "total_tiles": 0,
+        "tile_size": 256,
+        "storage_methods": {"png_lossless_8bit": 0},
+        "domain_counts": {},
+        "calibration_examples": [],
+    }
+
+    # Demonstrate domain-specific calibration for each domain
+    domains_info = {
+        "photography": {
+            "description": "Sony A7S II and Fuji X-T30 camera calibration",
+            "files": [
+                "/home/jilab/anna_OS_ML/PKL-DiffusionDenoising/data/raw/SID/Sony/short/00001_00_0.04s.ARW",
+                "/home/jilab/anna_OS_ML/PKL-DiffusionDenoising/data/raw/SID/Fuji/short/00001_00_0.04s.RAF",
+            ],
+        },
+        "microscopy": {
+            "description": "BioSR sCMOS microscopy calibration",
+            "files": [
+                "/home/jilab/anna_OS_ML/PKL-DiffusionDenoising/data/raw/microscopy/structures/CCPs/GT_all.mrc"
+            ],
+        },
+        "astronomy": {
+            "description": "HST instrument-specific calibration",
+            "files": [
+                "/home/jilab/anna_OS_ML/PKL-DiffusionDenoising/data/raw/astronomy/hla_associations/direct_images/j6fl7xoyq_detection_sci.fits"
+            ],
+        },
+    }
+
+    for domain_name, domain_info in domains_info.items():
+        logger.info(f"\n🔬 {domain_name.upper()} DOMAIN CALIBRATION")
+        logger.info(f"📝 {domain_info['description']}")
+        logger.info("-" * 50)
+
+        domain_results = {"tiles_processed": 0, "calibration_examples": []}
+
+        for file_path in domain_info["files"][:max_files]:
+            if not os.path.exists(file_path):
+                logger.warning(f"⚠️ File not found: {file_path}")
+                continue
+
+            logger.info(f"📷 Processing: {os.path.basename(file_path)}")
+
+            # Create mock metadata for demonstration
+            metadata = {"file_path": file_path, "domain": domain_name}
+
+            # Get domain-specific calibration parameters
+            gain, read_noise, calibration_method = get_physics_based_calibration_demo(
+                domain_name, metadata
+            )
+
+            calibration_example = {
+                "file": os.path.basename(file_path),
+                "domain": domain_name,
+                "gain": gain,
+                "read_noise": read_noise,
+                "calibration_method": calibration_method,
+                "description": get_calibration_description(
+                    domain_name, gain, read_noise, calibration_method
+                ),
+            }
+
+            domain_results["calibration_examples"].append(calibration_example)
+            domain_results["tiles_processed"] += 1
+
+            logger.info(f"✅ {calibration_example['description']}")
+            logger.info(
+                f"   📊 Gain: {gain:.3f} e-/ADU, Read Noise: {read_noise:.3f} e-"
+            )
+            logger.info(f"   🔬 Method: {calibration_method}")
+
+        results["domain_counts"][domain_name] = domain_results["tiles_processed"]
+        results["calibration_examples"].extend(domain_results["calibration_examples"])
+        results["total_tiles"] += domain_results["tiles_processed"]
+
+    # Show calibration summary
+    logger.info("\n📊 DOMAIN-SPECIFIC CALIBRATION SUMMARY")
+    logger.info("=" * 60)
+
+    for example in results["calibration_examples"]:
+        logger.info(f"🎯 {example['domain'].upper()}: {example['description']}")
+
+    logger.info("\n✅ DEMONSTRATION COMPLETE")
+    logger.info(f"📊 Total calibration examples: {len(results['calibration_examples'])}")
+    logger.info(f"🔬 Domains covered: {list(results['domain_counts'].keys())}")
+    logger.info(f"📐 Tile size: {results['tile_size']}×{results['tile_size']}")
+
+    return results
+
+
+def get_physics_based_calibration_demo(
     domain: str, metadata: Dict[str, Any] = None
 ) -> Tuple[float, float, str]:
-    """Get domain-specific physics-based calibration parameters"""
+    """Get domain-specific physics-based calibration parameters (demo version)"""
 
     if domain == "photography":
         # Check camera type from metadata if available
@@ -1603,14 +1534,14 @@
 
         elif camera_type == "fuji":
             # Fuji X-Trans parameters (corrected values for X-T3/X-T4)
-            iso = metadata.get("iso", 1000) if metadata else 1000
-            if iso >= 1000:
-                gain = 1.8  # e-/ADU at ISO 1000 (1/0.55 DN/e⁻ = ~1.8 e-/DN)
+            iso = metadata.get("iso", 2000) if metadata else 2000
+            if iso >= 2000:
+                gain = 1.8  # e-/ADU at ISO 2000 (1/0.55 DN/e⁻ = ~1.8 e-/DN)
                 read_noise = (
-                    3.75  # electrons RMS at ISO 1000 (average of 3.5-4.0 range)
+                    3.75  # electrons RMS at ISO 2000 (average of 3.5-4.0 range)
                 )
             elif iso >= 200:
-                gain = 1.8  # e-/ADU at ISO 200 (same as 1000 for Fuji)
+                gain = 1.8  # e-/ADU at ISO 200 (same as 2000 for Fuji)
                 read_noise = 3.75  # electrons RMS at ISO 200
             else:
                 gain = 0.75  # e-/ADU fallback
@@ -1707,6 +1638,236 @@
         return f"Generic calibration (Gain: {gain:.2f} e-/ADU, Read noise: {read_noise:.1f} e-)"
 
 
+def visualize_calibration_effects(
+    base_path: str, output_dir: str = "calibration_visualizations"
+):
+    """
+    Create visualization panels showing:
+    1. Original noisy tile
+    2. Original clean tile
+    3. Domain-specific calibrated tile (8-bit PNG)
+    """
+    import matplotlib
+    import matplotlib.pyplot as plt
+    from PIL import Image
+
+    matplotlib.use("Agg")  # Non-interactive backend
+
+    logger.info("🎨 Creating calibration effect visualizations...")
+    logger.info("=" * 60)
+
+    output_path = Path(base_path) / output_dir
+    output_path.mkdir(parents=True, exist_ok=True)
+
+    # Sample files for each domain (noisy + clean pairs)
+    test_files = {
+        "photography": {
+            "noisy": "/home/jilab/anna_OS_ML/PKL-DiffusionDenoising/data/raw/SID/Sony/short/00001_00_0.04s.ARW",
+            "clean": "/home/jilab/anna_OS_ML/PKL-DiffusionDenoising/data/raw/SID/Sony/long/00001_00_10s.ARW",
+        },
+        "microscopy": {
+            "noisy": "/home/jilab/anna_OS_ML/PKL-DiffusionDenoising/data/raw/microscopy/structures/Microtubules/Cell_005/RawSIMData_level_02.mrc",
+            "clean": "/home/jilab/anna_OS_ML/PKL-DiffusionDenoising/data/raw/microscopy/structures/Microtubules/Cell_005/RawSIMData_gt.mrc",
+        },
+        "astronomy": {
+            "clean": "/home/jilab/anna_OS_ML/PKL-DiffusionDenoising/data/raw/astronomy/hla_associations/direct_images/j8hp9fq1q_detection_sci.fits",  # Direct image = clean reference
+            "noisy": "/home/jilab/anna_OS_ML/PKL-DiffusionDenoising/data/raw/astronomy/hla_associations/g800l_images/j8hp9fq1q_g800l_sci.fits",  # G800L grism = noisy (spectroscopic with artifacts)
+        },
+    }
+
+    for domain_name, file_pair in test_files.items():
+        logger.info(f"\n🔬 Processing {domain_name.upper()} domain...")
+
+        try:
+            # Process noisy image
+            noisy_path = file_pair["noisy"]
+            clean_path = file_pair["clean"]
+
+            if not Path(noisy_path).exists() or not Path(clean_path).exists():
+                logger.warning(f"⚠️ Files not found for {domain_name}, skipping...")
+                continue
+
+            # Create processor
+            processor = create_processor(domain_name)
+
+            # Load noisy image
+            logger.info(f"📖 Loading noisy: {Path(noisy_path).name}")
+            if domain_name == "microscopy" and noisy_path.lower().endswith(".mrc"):
+                # Use MRC reader
+                from read_mrc import read_mrc
+
+                header, data = read_mrc(noisy_path)
+                if len(data.shape) == 3:
+                    noisy_raw = data[:, :, 0].astype(np.float32)[np.newaxis, :, :]
+                else:
+                    noisy_raw = data.astype(np.float32)
+                    if len(noisy_raw.shape) == 2:
+                        noisy_raw = noisy_raw[np.newaxis, :, :]
+                metadata_noisy = {"domain": domain_name}
+            else:
+                noisy_raw, metadata_noisy = processor.load_image(noisy_path)
+
+            # Load clean image
+            logger.info(f"📖 Loading clean: {Path(clean_path).name}")
+            if domain_name == "microscopy" and clean_path.lower().endswith(".mrc"):
+                header, data = read_mrc(clean_path)
+                if len(data.shape) == 3:
+                    clean_raw = data[:, :, 0].astype(np.float32)[np.newaxis, :, :]
+                else:
+                    clean_raw = data.astype(np.float32)
+                    if len(clean_raw.shape) == 2:
+                        clean_raw = clean_raw[np.newaxis, :, :]
+                metadata_clean = {"domain": domain_name}
+            else:
+                clean_raw, metadata_clean = processor.load_image(clean_path)
+
+            # Get calibration parameters
+            gain, read_noise, calibration_method = get_physics_based_calibration_demo(
+                domain_name, metadata_noisy
+            )
+            logger.info(
+                f"📊 Calibration: gain={gain:.3f}, read_noise={read_noise:.3f}, method={calibration_method}"
+            )
+
+            # Apply calibration to noisy image
+            noisy_calibrated = apply_physics_calibration_standalone(
+                noisy_raw, gain, read_noise, domain_name
+            )
+
+            # Normalize and convert to 8-bit
+            noisy_min, noisy_max = float(np.min(noisy_calibrated)), float(
+                np.max(noisy_calibrated)
+            )
+            if noisy_max > noisy_min:
+                noisy_norm = (noisy_calibrated - noisy_min) / (noisy_max - noisy_min)
+            else:
+                noisy_norm = np.clip(noisy_calibrated, 0, 1)
+            noisy_8bit = np.clip(noisy_norm * 255.0, 0, 255).astype(np.uint8)
+
+            # Also process clean image
+            clean_calibrated = apply_physics_calibration_standalone(
+                clean_raw, gain, read_noise, domain_name
+            )
+            clean_min, clean_max = float(np.min(clean_calibrated)), float(
+                np.max(clean_calibrated)
+            )
+            if clean_max > clean_min:
+                clean_norm = (clean_calibrated - clean_min) / (clean_max - clean_min)
+            else:
+                clean_norm = np.clip(clean_calibrated, 0, 1)
+            clean_8bit = np.clip(clean_norm * 255.0, 0, 255).astype(np.uint8)
+
+            # Extract center tile for visualization (256×256)
+            tile_size = 256
+            h, w = noisy_8bit.shape[1], noisy_8bit.shape[2]
+            center_y, center_x = h // 2, w // 2
+            y1, y2 = center_y - tile_size // 2, center_y + tile_size // 2
+            x1, x2 = center_x - tile_size // 2, center_x + tile_size // 2
+
+            # Ensure we don't go out of bounds
+            y1, y2 = max(0, y1), min(h, y2)
+            x1, x2 = max(0, x1), min(w, x2)
+
+            noisy_tile_raw = noisy_raw[:, y1:y2, x1:x2]
+            clean_tile_raw = clean_raw[:, y1:y2, x1:x2]
+            noisy_tile_calibrated = noisy_8bit[:, y1:y2, x1:x2]
+
+            # Normalize raw tiles for display [0,1]
+            noisy_tile_raw_norm = (noisy_tile_raw - np.min(noisy_tile_raw)) / (
+                np.max(noisy_tile_raw) - np.min(noisy_tile_raw) + 1e-8
+            )
+            clean_tile_raw_norm = (clean_tile_raw - np.min(clean_tile_raw)) / (
+                np.max(clean_tile_raw) - np.min(clean_tile_raw) + 1e-8
+            )
+            noisy_tile_calibrated_norm = (
+                noisy_tile_calibrated.astype(np.float32) / 255.0
+            )
+
+            # Create 3-panel visualization
+            fig, axes = plt.subplots(1, 3, figsize=(15, 5))
+
+            # Panel 1: Original noisy tile
+            if noisy_tile_raw_norm.shape[0] == 1:
+                axes[0].imshow(noisy_tile_raw_norm[0], cmap="gray", vmin=0, vmax=1)
+            elif noisy_tile_raw_norm.shape[0] == 3:
+                axes[0].imshow(noisy_tile_raw_norm.transpose(1, 2, 0))
+            axes[0].set_title(
+                f"Original Noisy Tile\n(RAW ADU values)", fontsize=12, fontweight="bold"
+            )
+            axes[0].axis("off")
+
+            # Panel 2: Original clean tile
+            if clean_tile_raw_norm.shape[0] == 1:
+                axes[1].imshow(clean_tile_raw_norm[0], cmap="gray", vmin=0, vmax=1)
+            elif clean_tile_raw_norm.shape[0] == 3:
+                axes[1].imshow(clean_tile_raw_norm.transpose(1, 2, 0))
+            axes[1].set_title(
+                f"Original Clean Tile\n(RAW ADU values)", fontsize=12, fontweight="bold"
+            )
+            axes[1].axis("off")
+
+            # Panel 3: Calibrated tile (8-bit PNG)
+            if noisy_tile_calibrated_norm.shape[0] == 1:
+                axes[2].imshow(
+                    noisy_tile_calibrated_norm[0], cmap="gray", vmin=0, vmax=1
+                )
+            elif noisy_tile_calibrated_norm.shape[0] == 3:
+                axes[2].imshow(noisy_tile_calibrated_norm.transpose(1, 2, 0))
+            axes[2].set_title(
+                f"Physics-Calibrated Noisy Tile\n(8-bit PNG, {calibration_method})",
+                fontsize=12,
+                fontweight="bold",
+            )
+            axes[2].axis("off")
+
+            # Add overall title
+            fig.suptitle(
+                f"{domain_name.upper()} Domain: Physics-Based Calibration Effect\n"
+                + f"Gain: {gain:.3f} e-/ADU, Read Noise: {read_noise:.3f} e-",
+                fontsize=14,
+                fontweight="bold",
+                y=0.98,
+            )
+
+            plt.tight_layout()
+
+            # Save visualization
+            output_file = output_path / f"{domain_name}_calibration_comparison.png"
+            plt.savefig(output_file, dpi=150, bbox_inches="tight")
+            plt.close()
+
+            logger.info(f"✅ Saved visualization: {output_file}")
+
+        except Exception as e:
+            logger.error(f"❌ Failed to process {domain_name}: {e}")
+            logger.error(f"Traceback: {traceback.format_exc()}")
+            continue
+
+    logger.info(f"\n🎉 Visualizations saved to: {output_path}")
+    return str(output_path)
+
+
+def apply_physics_calibration_standalone(
+    image: np.ndarray, gain: float, read_noise: float, domain: str
+) -> np.ndarray:
+    """Standalone version of physics calibration for visualization"""
+    try:
+        # Convert ADU to electrons
+        image_electrons = image.astype(np.float32) * gain
+
+        # Apply read noise correction
+        image_calibrated = image_electrons - read_noise
+
+        # Physical constraint: cannot have negative electrons
+        image_calibrated = np.maximum(image_calibrated, 0.0)
+
+        return image_calibrated
+
+    except Exception as e:
+        logger.error(f"Physics calibration failed: {e}, using original image")
+        return image.astype(np.float32)
+
+
 if __name__ == "__main__":
     # Start the PNG tiles pipeline
     logger.info("🚀 Starting PNG tiles pipeline...")
